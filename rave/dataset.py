--- conflicted
+++ resolved
@@ -15,12 +15,8 @@
 from scipy.signal import lfilter
 from torch.utils import data
 from tqdm import tqdm
-<<<<<<< HEAD
 from . import transforms
-=======
 from udls import AudioExample as AudioExampleWrapper
-from udls import transforms
->>>>>>> 76619260
 from udls.generated import AudioExample
 
 
@@ -77,12 +73,8 @@
         assert buffer.precision == AudioExample.Precision.INT16
 
         audio = np.frombuffer(buffer.data, dtype=np.int16)
-<<<<<<< HEAD
         audio = audio.astype(np.float) / (2**15 - 1)
         audio = audio.reshape(self._n_channels, -1)
-=======
-        audio = audio.astype(np.float32) / (2**15 - 1)
->>>>>>> 76619260
 
         if self._transforms is not None:
             audio = self._transforms(audio)
@@ -204,16 +196,12 @@
                 sr,
                 n_signal,
                 derivative: bool = False,
-<<<<<<< HEAD
                 normalize: bool = False,
                 rand_pitch: bool = False,
                 augmentations: Union[None, Iterable[Callable]] = None, 
                 n_channels: int = 1):
-=======
-                normalize: bool = False):
     if db_path[:4] == "http":
         return HTTPAudioDataset(db_path=db_path)
->>>>>>> 76619260
     with open(os.path.join(db_path, 'metadata.yaml'), 'r') as metadata:
         metadata = yaml.safe_load(metadata)
     lazy = metadata['lazy']
