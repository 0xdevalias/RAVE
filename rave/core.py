--- conflicted
+++ resolved
@@ -144,21 +144,10 @@
             module.disable()
 
     while True:
-<<<<<<< HEAD
-        x = torch.randn(n_channels, 1, N, requires_grad=True, device=device)
-        x_tmp = model.pqmf(x)
-        x_tmp = x_tmp.reshape(1, -1, x_tmp.shape[-1])
-        z = model.encoder(x_tmp)[:, :model.latent_size]
-        y = model.decoder(z)
-        y = y.reshape(n_channels, -1, y.shape[-1])
-        y = model.pqmf.inverse(y)
-        y = y.reshape(1, n_channels, -1)
-=======
-        x = torch.randn(1, 1, N, requires_grad=True, device=device)
+        x = torch.randn(1, model.n_channels, N, requires_grad=True, device=device)
 
         z = model.encode(x)
         y = model.decode(z)
->>>>>>> ffdf9b87
 
         y[0, 0, N // 2].backward()
         assert x.grad is not None, "input has no grad"
