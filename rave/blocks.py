from functools import partial

import cached_conv as cc
import gin
import numpy as np
import torch
import torch.nn as nn
from torch.nn.utils import weight_norm
from vector_quantize_pytorch import VectorQuantize

from .core import amp_to_impulse_response, fft_convolve, mod_sigmoid


@gin.configurable
def normalization(module: nn.Module, mode: str = 'identity'):
    if mode == 'identity':
        return module
    elif mode == 'weight_norm':
        return weight_norm(module)
    else:
        raise Exception(f'Normalization mode {mode} not supported')


@gin.register
class ResidualVectorQuantize(nn.Module):

    def __init__(self, dim: int, num_quantizers: int, codebook_size: int,
                 dynamic_masking: bool) -> None:
        super().__init__()
        self.layers = nn.ModuleList([
            VectorQuantize(dim, codebook_size, channel_last=False)
            for _ in range(num_quantizers)
        ])
        self._dynamic_masking = dynamic_masking
        self._num_quantizers = num_quantizers

    def forward(self, x):
        quantized_list = []
        losses = []

        for layer in self.layers:
            quantized, _, _ = layer(x)

            squared_diff = (quantized.detach() - x).pow(2)
            loss = squared_diff.reshape(x.shape[0], -1).mean(-1)

            x = x - quantized

            quantized_list.append(quantized)
            losses.append(loss)

        quantized_out, losses = map(
            partial(torch.stack, dim=-1),
            (quantized_list, losses),
        )

        if self.training and self._dynamic_masking:
            # BUILD MASK THRESHOLD
            mask_threshold = torch.randint(
                0,
                self._num_quantizers,
                (x.shape[0], ),
            )[..., None]
            quant_index = torch.arange(self._num_quantizers)[None]
            mask = quant_index > mask_threshold

            # BUILD MASK
            mask = mask.to(x.device)
            mask_threshold = mask_threshold.to(x.device)

            # QUANTIZER DROPOUT
            quantized_out = torch.where(
                mask[:, None, None, :],
                torch.zeros_like(quantized_out),
                quantized_out,
            )

            # LOSS DROPOUT
            losses = torch.where(
                mask,
                torch.zeros_like(losses),
                losses,
            )

            losses = losses / (mask_threshold + 1)

        quantized_out = quantized_out.sum(-1)
        losses = losses.sum(-1)
        return quantized_out, losses


class SampleNorm(nn.Module):

    def forward(self, x):
        return x / torch.norm(x, 2, 1, keepdim=True)


class Residual(nn.Module):

    def __init__(self, module, cumulative_delay=0):
        super().__init__()
        additional_delay = module.cumulative_delay
        self.aligned = cc.AlignBranches(
            module,
            nn.Identity(),
            delays=[additional_delay, 0],
        )
        self.cumulative_delay = additional_delay + cumulative_delay

    def forward(self, x):
        x_net, x_res = self.aligned(x)
        return x_net + x_res


class ResidualLayer(nn.Module):

    def __init__(self, dim, kernel_size, dilations, cumulative_delay=0):
        super().__init__()
        net = []
        cd = 0
        for d in dilations:
            net.append(nn.LeakyReLU(.2))
            net.append(
                normalization(
                    cc.Conv1d(
                        dim,
                        dim,
                        kernel_size,
                        dilation=d,
                        padding=cc.get_padding(kernel_size, dilation=d),
                        cumulative_delay=cd,
                    )))
            cd = net[-1].cumulative_delay
        self.net = Residual(
            cc.CachedSequential(*net),
            cumulative_delay=cumulative_delay,
        )
        self.cumulative_delay = self.net.cumulative_delay

    def forward(self, x):
        return self.net(x)


class ResidualBlock(nn.Module):

    def __init__(self,
                 dim,
                 kernel_size,
                 dilations_list,
                 cumulative_delay=0) -> None:
        super().__init__()
        layers = []
        cd = 0

        for dilations in dilations_list:
            layers.append(
                ResidualLayer(
                    dim,
                    kernel_size,
                    dilations,
                    cumulative_delay=cd,
                ))
            cd = layers[-1].cumulative_delay

        self.net = cc.CachedSequential(
            *layers,
            cumulative_delay=cumulative_delay,
        )
        self.cumulative_delay = self.net.cumulative_delay

    def forward(self, x):
        return self.net(x)


@gin.configurable
class ResidualStack(nn.Module):

    def __init__(self,
                 dim,
                 kernel_sizes,
                 dilations_list,
                 cumulative_delay=0) -> None:
        super().__init__()
        blocks = []
        for k in kernel_sizes:
            blocks.append(ResidualBlock(dim, k, dilations_list))
        self.net = cc.AlignBranches(*blocks, cumulative_delay=cumulative_delay)
        self.cumulative_delay = self.net.cumulative_delay

    def forward(self, x):
        x = torch.stack(self.net(x), 0).sum(0)
        return x


class UpsampleLayer(nn.Module):

    def __init__(self, in_dim, out_dim, ratio, cumulative_delay=0):
        super().__init__()
        net = [nn.LeakyReLU(.2)]
        if ratio > 1:
            net.append(
                normalization(
                    cc.ConvTranspose1d(in_dim,
                                       out_dim,
                                       2 * ratio,
                                       stride=ratio,
                                       padding=ratio // 2)))
        else:
            net.append(
                normalization(
                    cc.Conv1d(in_dim, out_dim, 3, padding=cc.get_padding(3))))

        self.net = cc.CachedSequential(*net)
        self.cumulative_delay = self.net.cumulative_delay + cumulative_delay * ratio

    def forward(self, x):
        return self.net(x)


@gin.configurable
class NoiseGenerator(nn.Module):

    def __init__(self, in_size, data_size, ratios, noise_bands):
        super().__init__()
        net = []
        channels = [in_size] * len(ratios) + [data_size * noise_bands]
        cum_delay = 0
        for i, r in enumerate(ratios):
            net.append(
                cc.Conv1d(
                    channels[i],
                    channels[i + 1],
                    3,
                    padding=cc.get_padding(3, r),
                    stride=r,
                    cumulative_delay=cum_delay,
                ))
            cum_delay = net[-1].cumulative_delay
            if i != len(ratios) - 1:
                net.append(nn.LeakyReLU(.2))

        self.net = cc.CachedSequential(*net)
        self.data_size = data_size
        self.cumulative_delay = self.net.cumulative_delay * int(
            np.prod(ratios))

        self.register_buffer(
            "target_size",
            torch.tensor(np.prod(ratios)).long(),
        )

    def forward(self, x):
        amp = mod_sigmoid(self.net(x) - 5)
        amp = amp.permute(0, 2, 1)
        amp = amp.reshape(amp.shape[0], amp.shape[1], self.data_size, -1)

        ir = amp_to_impulse_response(amp, self.target_size)
        noise = torch.rand_like(ir) * 2 - 1

        noise = fft_convolve(noise, ir).permute(0, 2, 1, 3)
        noise = noise.reshape(noise.shape[0], noise.shape[1], -1)
        return noise


@gin.register
class Generator(nn.Module):

    def __init__(self, latent_size, capacity, data_size, ratios, loud_stride,
                 use_noise, n_channels=1):
        super().__init__()
        net = [
            normalization(
                cc.Conv1d(
                    latent_size,
                    2**len(ratios) * capacity,
                    7,
                    padding=cc.get_padding(7),
                ))
        ]

        for i, r in enumerate(ratios):
            in_dim = 2**(len(ratios) - i) * capacity
            out_dim = 2**(len(ratios) - i - 1) * capacity

            net.append(
                UpsampleLayer(
                    in_dim,
                    out_dim,
                    r,
                    cumulative_delay=net[-1].cumulative_delay,
                ))
            net.append(
                ResidualStack(out_dim,
                              cumulative_delay=net[-1].cumulative_delay))

        self.net = cc.CachedSequential(*net)

<<<<<<< HEAD
        wave_gen = wn(
            cc.Conv1d(out_dim, data_size * n_channels, 7, padding=cc.get_padding(7)))
=======
        wave_gen = normalization(
            cc.Conv1d(out_dim, data_size, 7, padding=cc.get_padding(7)))
>>>>>>> 92be8f61

        loud_gen = normalization(
            cc.Conv1d(
                out_dim,
                1,
                2 * loud_stride + 1,
                stride=loud_stride,
                padding=cc.get_padding(2 * loud_stride + 1, loud_stride),
            ))

        branches = [wave_gen, loud_gen]

        if use_noise:
            noise_gen = NoiseGenerator(out_dim, data_size * n_channels)
            branches.append(noise_gen)

        self.synth = cc.AlignBranches(
            *branches,
            cumulative_delay=self.net.cumulative_delay,
        )

        self.use_noise = use_noise
        self.loud_stride = loud_stride
        self.cumulative_delay = self.synth.cumulative_delay

        self.register_buffer("warmed_up", torch.tensor(0))

    def set_warmed_up(self, state: bool):
        state = torch.tensor(int(state), device=self.warmed_up.device)
        self.warmed_up = state

    def forward(self, x):
        x = self.net(x)

        if self.use_noise:
            waveform, loudness, noise = self.synth(x)
        else:
            waveform, loudness = self.synth(x)
            noise = torch.zeros_like(waveform)

        if self.loud_stride != 1:
            loudness = loudness.repeat_interleave(self.loud_stride)
        loudness = loudness.reshape(x.shape[0], 1, -1)

        waveform = torch.tanh(waveform) * mod_sigmoid(loudness)

        if self.warmed_up and self.use_noise:
            waveform = waveform + noise

        return waveform


@gin.register
class Encoder(nn.Module):

    def __init__(self, data_size, capacity, latent_size, ratios, n_out,
                 sample_norm, repeat_layers, n_channels=1):
        super().__init__()
        net = [cc.Conv1d(data_size * n_channels, capacity, 7, padding=cc.get_padding(7))]

        for i, r in enumerate(ratios):
            in_dim = 2**i * capacity
            out_dim = 2**(i + 1) * capacity

            if sample_norm:
                net.append(SampleNorm())
            else:
                net.append(nn.BatchNorm1d(in_dim))
            net.append(nn.LeakyReLU(.2))
            net.append(
                cc.Conv1d(
                    in_dim,
                    out_dim,
                    2 * r + 1,
                    padding=cc.get_padding(2 * r + 1, r),
                    stride=r,
                    cumulative_delay=net[-3].cumulative_delay,
                ))

            for i in range(repeat_layers - 1):
                if sample_norm:
                    net.append(SampleNorm())
                else:
                    net.append(nn.BatchNorm1d(out_dim))
                net.append(nn.LeakyReLU(.2))
                net.append(
                    cc.Conv1d(
                        out_dim,
                        out_dim,
                        3,
                        padding=cc.get_padding(3),
                        cumulative_delay=net[-3].cumulative_delay,
                    ))

        net.append(nn.LeakyReLU(.2))
        net.append(
            cc.Conv1d(
                out_dim,
                latent_size * n_out,
                5,
                padding=cc.get_padding(5),
                groups=n_out,
                cumulative_delay=net[-2].cumulative_delay,
            ))

        self.net = cc.CachedSequential(*net)
        self.cumulative_delay = self.net.cumulative_delay

    def forward(self, x):
        z = self.net(x)
        return z


@gin.register
class VariationalEncoder(nn.Module):

    def __init__(self, encoder, beta, n_channels=1):
        super().__init__()
        self.encoder = encoder(n_channels=n_channels)
        self.register_buffer("warmed_up", torch.tensor(0))
        self.beta = beta

    def reparametrize(self, z):
        mean, scale = z.chunk(2, 1)
        std = nn.functional.softplus(scale) + 1e-4
        var = std * std
        logvar = torch.log(var)

        z = torch.randn_like(mean) * std + mean
        kl = (mean * mean + var - logvar - 1).sum(1).mean()

        return z, self.beta * kl

    def set_warmed_up(self, state: bool):
        state = torch.tensor(int(state), device=self.warmed_up.device)
        self.warmed_up = state

    def forward(self, x: torch.Tensor):
        z = self.encoder(x)
        if self.warmed_up:
            z = z.detach()
        return z


@gin.register
class DiscreteEncoder(nn.Module):

    def __init__(self, encoder_cls, rvq_cls, beta, latent_size,
                 num_quantizers):
        super().__init__()
        self.encoder = encoder_cls()
        self.rvq = rvq_cls()
        self.beta = beta
        self.noise_amp = nn.Parameter(torch.zeros(latent_size, 1))
        self.num_quantizers = num_quantizers
        self.register_buffer("warmed_up", torch.tensor(0))

    def add_noise_to_vector(self, q):
        noise_amp = nn.functional.softplus(self.noise_amp) + 1e-3
        q = q + noise_amp * torch.randn_like(q)
        return q

    @torch.jit.ignore
    def reparametrize(self, z):
        q, commmitment = self.rvq(z)
        q = self.add_noise_to_vector(q)
        return q, self.beta * commmitment.mean()

    def set_warmed_up(self, state: bool):
        state = torch.tensor(int(state), device=self.warmed_up.device)
        self.warmed_up = state

    def forward(self, x):
        z = self.encoder(x)
        return z<|MERGE_RESOLUTION|>--- conflicted
+++ resolved
@@ -295,13 +295,8 @@
 
         self.net = cc.CachedSequential(*net)
 
-<<<<<<< HEAD
-        wave_gen = wn(
+        wave_gen = normalization(
             cc.Conv1d(out_dim, data_size * n_channels, 7, padding=cc.get_padding(7)))
-=======
-        wave_gen = normalization(
-            cc.Conv1d(out_dim, data_size, 7, padding=cc.get_padding(7)))
->>>>>>> 92be8f61
 
         loud_gen = normalization(
             cc.Conv1d(
