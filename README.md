--- conflicted
+++ resolved
@@ -6,31 +6,7 @@
 
 If you use RAVE as a part of a music performance or installation, be sure to cite either this repository or the article !
 
-<<<<<<< HEAD
-## Colab
-
-We propose a Google Colab handling the training of a RAVE model on a custom dataset !
-
-[![colab_badge](https://colab.research.google.com/assets/colab-badge.svg)](https://colab.research.google.com/drive/1aK8K186QegnWVMAhfnFRofk_Jf7BBUxl?usp=sharing)
-
-## Installation
-
-RAVE needs `python 3.9`. Install the dependencies using
-
-```bash
-pip install -r requirements.txt
-```
-
-Detailed instructions to setup a training station for this project are available [here](docs/training_setup.md).
-
-## Preprocessing
-
-RAVE comes with two command line utilities, `resample` and `duration`. `resample` allows to pre-process (silence removal, loudness normalization) and augment (compression) an entire directory of audio files (.mp3, .aiff, .opus, .wav, .aac). `duration` prints out the total duration of a .wav folder.
-
-## Training
-=======
 ## Previous versions
->>>>>>> 1ff6e9d0
 
 The original implementation of the RAVE model can be restored using
 
